--- conflicted
+++ resolved
@@ -20,13 +20,8 @@
     <meta name="format-detection" content="telephone=no">
     
     <title>Vite + React + TS</title>
-<<<<<<< HEAD
-    <script type="module" crossorigin src="/assets/index-4fjTSEUA.js"></script>
-    <link rel="stylesheet" crossorigin href="/assets/index-cjKX1PWI.css">
-=======
     <script type="module" crossorigin src="/assets/index-BD-MiDLt.js"></script>
     <link rel="stylesheet" crossorigin href="/assets/index-CMI8tKJN.css">
->>>>>>> b3241f69
   </head>
   <body>
     <div id="root"></div>
